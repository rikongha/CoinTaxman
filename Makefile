--- conflicted
+++ resolved
@@ -53,7 +53,6 @@
 install-dev: install
 	pip -r requirements-dev.txt
 
-<<<<<<< HEAD
 # Setup virtual environment
 venv:
 	python3 -m venv .pyenv
@@ -63,7 +62,4 @@
 	source .pyenv/bin/activate && make install
 endif
 
-.PHONY: flake8 mypy check-isort lint isort black format build run run-container clean cleanrun install install-dev venv
-=======
-.PHONY: flake8 mypy check-isort lint isort black format run clean cleanrun check-db install venv
->>>>>>> f6b5d511
+.PHONY: flake8 mypy check-isort lint isort black format build run run-container clean cleanrun check-db install install-dev venv