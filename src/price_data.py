--- conflicted
+++ resolved
@@ -258,20 +258,13 @@
             decimal.Decimal: Price of the asset pair.
         """
 
-<<<<<<< HEAD
         baseurl = (
             f"https://api.exchange.bitpanda.com/public/v1/"
             f"candlesticks/{base_asset}_{quote_asset}"
         )
-=======
-        # other combination should not occur, since I enter them within the trade
-        # other pairs need to be tested. Also, they might need different behavior,
-        # if there isn't a matching endpoint
         assert (
             base_asset == "BEST" and quote_asset == "EUR"
         ), f"{base_asset}_{quote_asset}"
-        baseurl = "https://api.exchange.bitpanda.com/public/v1/candlesticks/BEST_EUR"
->>>>>>> 1ec7c688
 
         # Bitpanda Pro only supports distinctive arguments for this, *not arbitrary*
         timeframes = [1, 5, 15, 30]
